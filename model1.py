import os
import numpy as np
import matplotlib.pyplot as plt
from tensorflow import keras
from tensorflow.keras import layers
from tensorflow.keras.preprocessing.image import ImageDataGenerator
from tensorflow.data import AUTOTUNE
import kagglehub


data_train_path = 'skin-lesions/train'
data_valid_path = 'skin-lesions/valid'
data_test_path = 'skin-lesions/test'

for path in [data_train_path, data_valid_path, data_test_path]:
    if not os.path.exists(path):
        print(f"Directory not found: {path}")
        
# Define image size and batch size
image_size = (180, 180)
batch_size = 32


# Data Augmentation layers
data_augmentation = keras.Sequential(
    [
        layers.RandomFlip("horizontal"),
        layers.RandomRotation(0.1),
    ]
)
# Load the datasets
train_ds = keras.utils.image_dataset_from_directory(
    data_train_path,
    image_size=image_size,
    batch_size=batch_size,
    label_mode='categorical'  # Multiclass labels
)

val_ds = keras.utils.image_dataset_from_directory(
    data_valid_path,
    image_size=image_size,
    batch_size=batch_size,
    label_mode='categorical'
)

# Apply prefetching for performance
train_ds = train_ds.prefetch(buffer_size=AUTOTUNE)
val_ds = val_ds.prefetch(buffer_size=AUTOTUNE)

# Visualize a few augmented images
plt.figure(figsize=(10, 10))
for images, labels in train_ds.take(1):
    augmented_images = data_augmentation(images)
    for i in range(9):
        ax = plt.subplot(3, 3, i + 1)
        plt.imshow(augmented_images[i].numpy().astype("uint8"))
        plt.title(np.argmax(labels[i]))
        plt.axis("off")
plt.show()

# Define the model
def make_model(input_shape, num_classes):
    inputs = keras.Input(shape=input_shape)

    # Data augmentation block
    x = data_augmentation(inputs)
    # Rescale pixel values to [0, 1]
    x = layers.Rescaling(1.0 / 255)(x)
    
    # Convolutional base
    x = layers.Conv2D(32, 3, padding="same", activation="relu")(x)
    x = layers.MaxPooling2D()(x)
    x = layers.Conv2D(64, 3, padding="same", activation="relu")(x)
    x = layers.MaxPooling2D()(x)
    x = layers.Conv2D(128, 3, padding="same", activation="relu")(x)
    x = layers.GlobalAveragePooling2D()(x)
    x = layers.Dropout(0.25)(x)  # Dropout to prevent overfitting
    
    # Classification layer
    outputs = layers.Dense(num_classes, activation="softmax")(x)
    return keras.Model(inputs, outputs)

# Set input shape and number of classes
input_shape = image_size + (3,)
num_classes = 3  # melanoma, nevus, seborrheic keratosis

# Initialize and compile the model
model = make_model(input_shape=input_shape, num_classes=num_classes)
model.compile(
    optimizer='adam',
    loss='categorical_crossentropy',
    metrics=['accuracy']
)

# Display the model structure
model.summary()

# Train the model
<<<<<<< HEAD
epochs = 1
=======
epochs = 10
>>>>>>> 16597262
history = model.fit(
    train_ds,
    validation_data=val_ds,
    epochs=epochs,
)

# Evaluate the model on the test dataset
test_ds = keras.utils.image_dataset_from_directory(
    data_test_path,
    image_size=image_size,
    batch_size=batch_size,
    label_mode='categorical'
)
test_ds = test_ds.prefetch(buffer_size=AUTOTUNE)

test_loss, test_accuracy = model.evaluate(test_ds)
print(f"Test accuracy: {test_accuracy:.2f}")

# Plot training and validation accuracy
plt.figure(figsize=(8, 6))
plt.plot(history.history['accuracy'], label='Training Accuracy')
plt.plot(history.history['val_accuracy'], label='Validation Accuracy')
plt.xlabel('Epochs')
plt.ylabel('Accuracy')
plt.legend()
plt.show()<|MERGE_RESOLUTION|>--- conflicted
+++ resolved
@@ -3,23 +3,22 @@
 import matplotlib.pyplot as plt
 from tensorflow import keras
 from tensorflow.keras import layers
-from tensorflow.keras.preprocessing.image import ImageDataGenerator
 from tensorflow.data import AUTOTUNE
 import kagglehub
 
-
+# Define paths for train, validation, and test sets
 data_train_path = 'skin-lesions/train'
 data_valid_path = 'skin-lesions/valid'
 data_test_path = 'skin-lesions/test'
 
+# Check if directories exist
 for path in [data_train_path, data_valid_path, data_test_path]:
     if not os.path.exists(path):
         print(f"Directory not found: {path}")
-        
+
 # Define image size and batch size
 image_size = (180, 180)
 batch_size = 32
-
 
 # Data Augmentation layers
 data_augmentation = keras.Sequential(
@@ -28,7 +27,8 @@
         layers.RandomRotation(0.1),
     ]
 )
-# Load the datasets
+
+# Load the datasets without validation split
 train_ds = keras.utils.image_dataset_from_directory(
     data_train_path,
     image_size=image_size,
@@ -96,11 +96,7 @@
 model.summary()
 
 # Train the model
-<<<<<<< HEAD
-epochs = 1
-=======
 epochs = 10
->>>>>>> 16597262
 history = model.fit(
     train_ds,
     validation_data=val_ds,
